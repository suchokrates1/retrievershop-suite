--- conflicted
+++ resolved
@@ -35,7 +35,6 @@
 bp = Blueprint("allegro", __name__)
 
 
-<<<<<<< HEAD
 def _format_debug_value(value: object) -> str:
     if value is None:
         return "None"
@@ -54,35 +53,6 @@
 def _process_oauth_response() -> dict[str, object]:
     debug_steps: list[dict[str, str]] = []
 
-=======
-@bp.post("/allegro/authorize")
-@login_required
-def authorize():
-    client_id = settings_store.get("ALLEGRO_CLIENT_ID")
-    redirect_uri = settings_store.get("ALLEGRO_REDIRECT_URI")
-    if not client_id or not redirect_uri:
-        current_app.logger.warning(
-            "Cannot start Allegro authorization: missing client_id or redirect_uri",
-        )
-        flash("Uzupełnij konfigurację Allegro, aby rozpocząć autoryzację.")
-        return redirect(url_for("settings_page"))
-
-    state = secrets.token_urlsafe(16)
-    session["allegro_oauth_state"] = state
-
-    params = {
-        "response_type": "code",
-        "client_id": client_id,
-        "redirect_uri": redirect_uri,
-        "state": state,
-    }
-    authorization_url = f"{ALLEGRO_AUTHORIZATION_URL}?{urlencode(params)}"
-    current_app.logger.info("Redirecting user to Allegro authorization page")
-    return redirect(authorization_url)
-
-
-def _process_allegro_oauth_callback() -> object:
->>>>>>> b23114f7
     expected_state = session.pop("allegro_oauth_state", None)
     _record_debug_step(debug_steps, "Oczekiwany state z sesji", expected_state)
 
@@ -93,25 +63,15 @@
             "Allegro OAuth callback with invalid state",
             extra={"expected": expected_state, "received": state},
         )
-<<<<<<< HEAD
         message = "Nieprawidłowy parametr state w odpowiedzi Allegro."
         return {"ok": False, "message": message, "debug_steps": debug_steps}
-=======
-        flash("Nieprawidłowy parametr state w odpowiedzi Allegro.")
-        return redirect(url_for("settings_page"))
->>>>>>> b23114f7
 
     code = request.args.get("code")
     _record_debug_step(debug_steps, "Kod autoryzacyjny Allegro", code)
     if not code:
         current_app.logger.warning("Allegro OAuth callback without authorization code")
-<<<<<<< HEAD
         message = "Brak kodu autoryzacyjnego w odpowiedzi Allegro."
         return {"ok": False, "message": message, "debug_steps": debug_steps}
-=======
-        flash("Brak kodu autoryzacyjnego w odpowiedzi Allegro.")
-        return redirect(url_for("settings_page"))
->>>>>>> b23114f7
 
     client_id = settings_store.get("ALLEGRO_CLIENT_ID")
     client_secret = settings_store.get("ALLEGRO_CLIENT_SECRET")
@@ -128,20 +88,8 @@
                 "has_redirect_uri": bool(redirect_uri),
             },
         )
-<<<<<<< HEAD
         message = "Niekompletna konfiguracja Allegro."
         return {"ok": False, "message": message, "debug_steps": debug_steps}
-
-    token_request_payload = {
-        "grant_type": "authorization_code",
-        "code": code,
-        "redirect_uri": redirect_uri,
-    }
-    _record_debug_step(debug_steps, "Payload zapytania o token", token_request_payload)
-=======
-        flash("Niekompletna konfiguracja Allegro.")
-        return redirect(url_for("settings_page"))
->>>>>>> b23114f7
 
     try:
         token_payload = allegro_api.get_access_token(
@@ -163,16 +111,11 @@
                 "Allegro access token request failed",
                 extra={"status_code": status_code},
             )
-<<<<<<< HEAD
             message = f"Nie udało się uzyskać tokenów Allegro: HTTP status {status_code}."
-=======
-            flash(f"Nie udało się uzyskać tokenów Allegro: HTTP status {status_code}.")
->>>>>>> b23114f7
         else:
             current_app.logger.exception(
                 "Allegro access token request failed with HTTP error"
             )
-<<<<<<< HEAD
             message = "Nie udało się uzyskać tokenów Allegro: błąd HTTP."
         return {"ok": False, "message": message, "debug_steps": debug_steps}
     except RequestException as exc:
@@ -184,14 +127,6 @@
         current_app.logger.exception("Allegro access token request raised exception")
         message = f"Nie udało się uzyskać tokenów Allegro: {exc}"
         return {"ok": False, "message": message, "debug_steps": debug_steps}
-=======
-            flash("Nie udało się uzyskać tokenów Allegro: błąd HTTP.")
-        return redirect(url_for("settings_page"))
-    except RequestException as exc:
-        current_app.logger.exception("Allegro access token request raised exception")
-        flash(f"Nie udało się uzyskać tokenów Allegro: {exc}")
-        return redirect(url_for("settings_page"))
->>>>>>> b23114f7
 
     access_token = token_payload.get("access_token")
     refresh_token = token_payload.get("refresh_token")
@@ -223,7 +158,6 @@
         update_allegro_tokens(access_token, refresh_token, expires_in, metadata)
         _record_debug_step(debug_steps, "Wynik zapisu tokenów", "Sukces")
     except SettingsPersistenceError:
-<<<<<<< HEAD
         _record_debug_step(debug_steps, "Błąd zapisu tokenów", "SettingsPersistenceError")
         current_app.logger.exception(
             "Failed to persist Allegro OAuth tokens", exc_info=True
@@ -281,29 +215,6 @@
         message=result.get("message"),
         debug_steps=result.get("debug_steps", []),
     )
-=======
-        current_app.logger.exception(
-            "Failed to persist Allegro OAuth tokens", exc_info=True
-        )
-        flash("Nie udało się zapisać tokenów Allegro. Spróbuj ponownie.")
-        return redirect(url_for("settings_page"))
-
-    current_app.logger.info("Successfully obtained Allegro OAuth tokens")
-    flash("Autoryzacja Allegro zakończona sukcesem.")
-    return redirect(url_for("settings_page"))
-
-
-@bp.get("/allegro/oauth/callback")
-@login_required
-def allegro_oauth_callback():
-    return _process_allegro_oauth_callback()
-
-
-@bp.get("/allegro")
-@login_required
-def allegro_oauth_entrypoint():
-    return _process_allegro_oauth_callback()
->>>>>>> b23114f7
 
 
 @bp.route("/allegro/offers")
